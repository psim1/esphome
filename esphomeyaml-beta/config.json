{
  "name": "esphomeyaml-beta",
  "version": "1.10.1",
  "slug": "esphomeyaml-beta",
  "description": "Beta version of esphomeyaml Hass.io add-on.",
  "url": "https://beta.esphomelib.com/esphomeyaml/index.html",
  "webui": "http://[HOST]:[PORT:6052]",
  "startup": "application",
  "arch": [
    "amd64",
    "armhf",
<<<<<<< HEAD
    "i386",
    "aarch64"
=======
    "i386"
>>>>>>> fc8f270a
  ],
  "hassio_api": true,
  "auth_api": true,
  "hassio_role": "default",
  "homeassistant_api": false,
  "host_network": true,
  "boot": "auto",
  "auto_uart": true,
  "map": [
    "ssl",
    "config:rw"
  ],
  "options": {
    "ssl": false,
    "certfile": "fullchain.pem",
    "keyfile": "privkey.pem",
    "port": 6052
  },
  "schema": {
    "ssl": "bool",
    "certfile": "str",
    "keyfile": "str",
    "port": "int",
    "leave_front_door_open": "bool?",
    "esphomeyaml_version": "str?"
<<<<<<< HEAD
  }
=======
  },
  "image": "ottowinter/esphomeyaml-hassio-{arch}"
>>>>>>> fc8f270a
}<|MERGE_RESOLUTION|>--- conflicted
+++ resolved
@@ -9,12 +9,7 @@
   "arch": [
     "amd64",
     "armhf",
-<<<<<<< HEAD
-    "i386",
-    "aarch64"
-=======
     "i386"
->>>>>>> fc8f270a
   ],
   "hassio_api": true,
   "auth_api": true,
@@ -40,10 +35,6 @@
     "port": "int",
     "leave_front_door_open": "bool?",
     "esphomeyaml_version": "str?"
-<<<<<<< HEAD
-  }
-=======
   },
   "image": "ottowinter/esphomeyaml-hassio-{arch}"
->>>>>>> fc8f270a
 }