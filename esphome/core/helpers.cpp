--- conflicted
+++ resolved
@@ -6,13 +6,6 @@
 #include <cstring>
 
 #if defined(USE_ESP8266)
-<<<<<<< HEAD
-#ifdef USE_WIFI
-#include <ESP8266WiFi.h>
-#endif
-#include <Arduino.h>
-=======
->>>>>>> 9ca4e8f3
 #include <osapi.h>
 #include <user_interface.h>
 // for xt_rsil()/xt_wsr_ps()
