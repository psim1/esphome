--- conflicted
+++ resolved
@@ -4,11 +4,7 @@
 from esphome.const import CONF_ACTIVE, CONF_ID
 
 AUTO_LOAD = ["esp32_ble_client", "esp32_ble_tracker"]
-<<<<<<< HEAD
-DEPENDENCIES = ["esp32"]
-=======
 DEPENDENCIES = ["api", "esp32"]
->>>>>>> 288e3c3e
 CODEOWNERS = ["@jesserockz"]
 
 
