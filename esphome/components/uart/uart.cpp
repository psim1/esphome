--- conflicted
+++ resolved
@@ -13,102 +13,9 @@
 
 static const char *TAG = "uart";
 
-<<<<<<< HEAD
-#ifdef ARDUINO_ARCH_ESP32
-uint8_t next_uart_num = 1;
-#endif
-
-#ifdef ARDUINO_ARCH_ESP32
-void UARTComponent::setup() {
-  ESP_LOGCONFIG(TAG, "Setting up UART...");
-  // Use Arduino HardwareSerial UARTs if all used pins match the ones
-  // preconfigured by the platform. For example if RX disabled but TX pin
-  // is 1 we still want to use Serial.
-  if (this->tx_pin_.value_or(1) == 1 && this->rx_pin_.value_or(3) == 3) {
-    this->hw_serial_ = &Serial;
-  } else {
-    this->hw_serial_ = new HardwareSerial(next_uart_num++);
-  }
-  int8_t tx = this->tx_pin_.has_value() ? *this->tx_pin_ : -1;
-  int8_t rx = this->rx_pin_.has_value() ? *this->rx_pin_ : -1;
-  uint32_t config = SERIAL_8N1;
-  if (this->stop_bits_ == 2)
-    config = SERIAL_8N2;
-  this->hw_serial_->begin(this->baud_rate_, config, rx, tx);
-}
-
-void UARTComponent::dump_config() {
-  ESP_LOGCONFIG(TAG, "UART Bus:");
-  if (this->tx_pin_.has_value()) {
-    ESP_LOGCONFIG(TAG, "  TX Pin: GPIO%d", *this->tx_pin_);
-  }
-  if (this->rx_pin_.has_value()) {
-    ESP_LOGCONFIG(TAG, "  RX Pin: GPIO%d", *this->rx_pin_);
-  }
-  ESP_LOGCONFIG(TAG, "  Baud Rate: %u baud", this->baud_rate_);
-  ESP_LOGCONFIG(TAG, "  Stop bits: %u", this->stop_bits_);
-#ifdef USE_LOGGER
-  if (this->hw_serial_ == &Serial && logger::global_logger->get_baud_rate() != 0) {
-    ESP_LOGW(TAG, "  You're using the same serial port for logging and the UART component. Please "
-                  "disable logging over the serial port by setting logger->baud_rate to 0.");
-  }
-#endif
-}
-
-void UARTComponent::write_byte(uint8_t data) {
-  this->hw_serial_->write(data);
-  ESP_LOGVV(TAG, "    Wrote 0b" BYTE_TO_BINARY_PATTERN " (0x%02X)", BYTE_TO_BINARY(data), data);
-}
-void UARTComponent::write_array(const uint8_t *data, size_t len) {
-  this->hw_serial_->write(data, len);
-  for (size_t i = 0; i < len; i++) {
-    ESP_LOGVV(TAG, "    Wrote 0b" BYTE_TO_BINARY_PATTERN " (0x%02X)", BYTE_TO_BINARY(data[i]), data[i]);
-  }
-}
-void UARTComponent::write_str(const char *str) {
-  this->hw_serial_->write(str);
-  ESP_LOGVV(TAG, "    Wrote \"%s\"", str);
-}
-bool UARTComponent::read_byte(uint8_t *data) {
-  if (!this->check_read_timeout_())
-    return false;
-  *data = this->hw_serial_->read();
-  ESP_LOGVV(TAG, "    Read 0b" BYTE_TO_BINARY_PATTERN " (0x%02X)", BYTE_TO_BINARY(*data), *data);
-  return true;
-}
-bool UARTComponent::peek_byte(uint8_t *data) {
-  if (!this->check_read_timeout_())
-    return false;
-  *data = this->hw_serial_->peek();
-  return true;
-}
-bool UARTComponent::read_array(uint8_t *data, size_t len) {
-  if (!this->check_read_timeout_(len))
-    return false;
-  this->hw_serial_->readBytes(data, len);
-  for (size_t i = 0; i < len; i++) {
-    ESP_LOGVV(TAG, "    Read 0b" BYTE_TO_BINARY_PATTERN " (0x%02X)", BYTE_TO_BINARY(data[i]), data[i]);
-  }
-
-  return true;
-}
-bool UARTComponent::check_read_timeout_(size_t len) {
-  if (this->available() >= len)
-    return true;
-
-  uint32_t start_time = millis();
-  while (this->available() < len) {
-    if (millis() - start_time > 1000) {
-      ESP_LOGE(TAG, "Reading from UART timed out at byte %u!", this->available());
-      return false;
-    }
-  }
-  return true;
-=======
 size_t UARTComponent::write(uint8_t data) {
   this->write_byte(data);
   return 1;
->>>>>>> 65a489eb
 }
 int UARTComponent::read() {
   uint8_t data;
@@ -116,63 +23,6 @@
     return -1;
   return data;
 }
-<<<<<<< HEAD
-#endif  // ESP32
-
-#ifdef ARDUINO_ARCH_ESP8266
-void UARTComponent::setup() {
-  ESP_LOGCONFIG(TAG, "Setting up UART bus...");
-  // Use Arduino HardwareSerial UARTs if all used pins match the ones
-  // preconfigured by the platform. For example if RX disabled but TX pin
-  // is 1 we still want to use Serial.
-  uint32_t mode = UART_NB_BIT_8 | UART_PARITY_NONE;
-  if (this->stop_bits_ == 1)
-    mode |= UART_NB_STOP_BIT_1;
-  else
-    mode |= UART_NB_STOP_BIT_2;
-  SerialConfig config = static_cast<SerialConfig>(mode);
-  if (this->tx_pin_.value_or(1) == 1 && this->rx_pin_.value_or(3) == 3) {
-    this->hw_serial_ = &Serial;
-    this->hw_serial_->begin(this->baud_rate_, config);
-  } else if (this->tx_pin_.value_or(15) == 15 && this->rx_pin_.value_or(13) == 13) {
-    this->hw_serial_ = &Serial;
-    this->hw_serial_->begin(this->baud_rate_, config);
-    this->hw_serial_->swap();
-  } else if (this->tx_pin_.value_or(2) == 2 && this->rx_pin_.value_or(8) == 8) {
-    this->hw_serial_ = &Serial1;
-    this->hw_serial_->begin(this->baud_rate_, config);
-  } else {
-    this->sw_serial_ = new ESP8266SoftwareSerial();
-    int8_t tx = this->tx_pin_.has_value() ? *this->tx_pin_ : -1;
-    int8_t rx = this->rx_pin_.has_value() ? *this->rx_pin_ : -1;
-    this->sw_serial_->setup(tx, rx, this->baud_rate_, this->stop_bits_);
-  }
-}
-
-void UARTComponent::dump_config() {
-  ESP_LOGCONFIG(TAG, "UART Bus:");
-  if (this->tx_pin_.has_value()) {
-    ESP_LOGCONFIG(TAG, "  TX Pin: GPIO%d", *this->tx_pin_);
-  }
-  if (this->rx_pin_.has_value()) {
-    ESP_LOGCONFIG(TAG, "  RX Pin: GPIO%d", *this->rx_pin_);
-  }
-  ESP_LOGCONFIG(TAG, "  Baud Rate: %u baud", this->baud_rate_);
-  ESP_LOGCONFIG(TAG, "  Stop bits: %u", this->stop_bits_);
-  if (this->hw_serial_ != nullptr) {
-    ESP_LOGCONFIG(TAG, "  Using hardware serial interface.");
-  } else {
-    ESP_LOGCONFIG(TAG, "  Using software serial");
-  }
-
-#ifdef USE_LOGGER
-  if (this->hw_serial_ == &Serial && logger::global_logger->get_baud_rate() != 0) {
-    ESP_LOGW(TAG, "  You're using the same serial port for logging and the UART component. Please "
-                  "disable logging over the serial port by setting logger->baud_rate to 0.");
-  }
-#endif
-}
-=======
 int UARTComponent::peek() {
   uint8_t data;
   if (!this->peek_byte(&data))
@@ -185,7 +35,6 @@
   if (this->hw_serial_ == nullptr || logger::global_logger->get_baud_rate() == 0) {
     return;
   }
->>>>>>> 65a489eb
 
   if (this->hw_serial_ == logger::global_logger->get_hw_serial()) {
     ESP_LOGW(TAG, "  You're using the same serial port for logging and the UART component. Please "
@@ -204,21 +53,9 @@
     ESP_LOGE(TAG, "  Invalid stop bits: Integration requested stop_bits %u but you have %u!", stop_bits,
              this->parent_->stop_bits_);
   }
-<<<<<<< HEAD
-}
-
-void ESP8266SoftwareSerial::setup(int8_t tx_pin, int8_t rx_pin, uint32_t baud_rate, uint8_t stop_bits) {
-  this->bit_time_ = F_CPU / baud_rate;
-  if (tx_pin != -1) {
-    auto pin = GPIOPin(tx_pin, OUTPUT);
-    pin.setup();
-    this->tx_pin_ = pin.to_isr();
-    this->tx_pin_->digital_write(true);
-=======
   if (this->parent_->data_bits_ != data_bits) {
     ESP_LOGE(TAG, "  Invalid number of data bits: Integration requested %u data bits but you have %u!", data_bits,
              this->parent_->data_bits_);
->>>>>>> 65a489eb
   }
   if (this->parent_->parity_ != parity) {
     ESP_LOGE(TAG, "  Invalid parity: Integration requested parity %s but you have %s!", parity_to_str(parity),
@@ -226,26 +63,6 @@
   }
   this->stop_bits_ = stop_bits;
 }
-<<<<<<< HEAD
-void ICACHE_RAM_ATTR ESP8266SoftwareSerial::gpio_intr(ESP8266SoftwareSerial *arg) {
-  uint32_t wait = arg->bit_time_ + arg->bit_time_ / 3 - 500;
-  const uint32_t start = ESP.getCycleCount();
-  uint8_t rec = 0;
-  // Manually unroll the loop
-  rec |= arg->read_bit_(&wait, start) << 0;
-  rec |= arg->read_bit_(&wait, start) << 1;
-  rec |= arg->read_bit_(&wait, start) << 2;
-  rec |= arg->read_bit_(&wait, start) << 3;
-  rec |= arg->read_bit_(&wait, start) << 4;
-  rec |= arg->read_bit_(&wait, start) << 5;
-  rec |= arg->read_bit_(&wait, start) << 6;
-  rec |= arg->read_bit_(&wait, start) << 7;
-  // Stop bit
-  arg->wait_(&wait, start);
-  if (arg->stop_bits_ == 2)
-    arg->wait_(&wait, start);
-=======
->>>>>>> 65a489eb
 
 const char *parity_to_str(UARTParityOptions parity) {
   switch (parity) {
@@ -258,80 +75,6 @@
     default:
       return "UNKNOWN";
   }
-<<<<<<< HEAD
-
-  disable_interrupts();
-  uint32_t wait = this->bit_time_;
-  const uint32_t start = ESP.getCycleCount();
-  // Start bit
-  this->write_bit_(false, &wait, start);
-  this->write_bit_(data & (1 << 0), &wait, start);
-  this->write_bit_(data & (1 << 1), &wait, start);
-  this->write_bit_(data & (1 << 2), &wait, start);
-  this->write_bit_(data & (1 << 3), &wait, start);
-  this->write_bit_(data & (1 << 4), &wait, start);
-  this->write_bit_(data & (1 << 5), &wait, start);
-  this->write_bit_(data & (1 << 6), &wait, start);
-  this->write_bit_(data & (1 << 7), &wait, start);
-  // Stop bit
-  this->write_bit_(true, &wait, start);
-  if (this->stop_bits_ == 2)
-    this->wait_(&wait, start);
-  enable_interrupts();
-}
-void ICACHE_RAM_ATTR ESP8266SoftwareSerial::wait_(uint32_t *wait, const uint32_t &start) {
-  while (ESP.getCycleCount() - start < *wait)
-    ;
-  *wait += this->bit_time_;
-}
-bool ICACHE_RAM_ATTR ESP8266SoftwareSerial::read_bit_(uint32_t *wait, const uint32_t &start) {
-  this->wait_(wait, start);
-  return this->rx_pin_->digital_read();
-}
-void ESP8266SoftwareSerial::write_bit_(bool bit, uint32_t *wait, const uint32_t &start) {
-  this->tx_pin_->digital_write(bit);
-  this->wait_(wait, start);
-}
-uint8_t ESP8266SoftwareSerial::read_byte() {
-  if (this->rx_in_pos_ == this->rx_out_pos_)
-    return 0;
-  uint8_t data = this->rx_buffer_[this->rx_out_pos_];
-  this->rx_out_pos_ = (this->rx_out_pos_ + 1) % this->rx_buffer_size_;
-  return data;
-}
-uint8_t ESP8266SoftwareSerial::peek_byte() {
-  if (this->rx_in_pos_ == this->rx_out_pos_)
-    return 0;
-  return this->rx_buffer_[this->rx_out_pos_];
-}
-void ESP8266SoftwareSerial::flush() {
-  // Flush is a NO-OP with software serial, all bytes are written immediately.
-}
-int ESP8266SoftwareSerial::available() {
-  int avail = int(this->rx_in_pos_) - int(this->rx_out_pos_);
-  if (avail < 0)
-    return avail + this->rx_buffer_size_;
-  return avail;
-}
-#endif  // ESP8266
-
-size_t UARTComponent::write(uint8_t data) {
-  this->write_byte(data);
-  return 1;
-}
-int UARTComponent::read() {
-  uint8_t data;
-  if (!this->read_byte(&data))
-    return -1;
-  return data;
-}
-int UARTComponent::peek() {
-  uint8_t data;
-  if (!this->peek_byte(&data))
-    return -1;
-  return data;
-=======
->>>>>>> 65a489eb
 }
 
 void UARTDevice::check_uart_settings(uint32_t baud_rate, uint8_t stop_bits) {
